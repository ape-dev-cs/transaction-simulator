use eyre::Report;
use serde::{Deserialize, Serialize};
use std::{convert::Infallible, error::Error};

use warp::{body::BodyDeserializeError, hyper::StatusCode, reject::Reject, Rejection, Reply};

#[derive(Serialize, Deserialize, Debug)]
pub struct ErrorMessage {
    pub code: u16,
    pub message: String,
}

#[derive(Debug)]
pub struct NoURLForChainIdError;

impl Reject for NoURLForChainIdError {}

#[derive(Debug)]
pub struct IncorrectChainIdError();

impl Reject for IncorrectChainIdError {}

#[derive(Debug)]
pub struct MultipleChainIdsError();

impl Reject for MultipleChainIdsError {}

#[derive(Debug)]
pub struct MultipleBlockNumbersError();

impl Reject for MultipleBlockNumbersError {}

#[derive(Debug)]
pub struct InvalidBlockNumbersError();

impl Reject for InvalidBlockNumbersError {}

#[derive(Debug)]
pub struct StateNotFound();

impl Reject for StateNotFound {}

#[derive(Debug)]
pub struct OverrideError;

impl Reject for OverrideError {}

#[derive(Debug)]
pub struct EvmError(pub Report);

impl Reject for EvmError {}

#[derive(Debug)]
pub struct InvalidRpcError();

impl Reject for InvalidRpcError {}

#[derive(Debug)]
pub struct RpcError();

impl Reject for RpcError {}

#[derive(Debug)]
pub struct InvalidIndexError();

impl Reject for InvalidIndexError {}

pub async fn handle_rejection(err: Rejection) -> Result<impl Reply, Infallible> {
    let code;
    let message: String;
    println!("Handling rejection: {:?}", err);
    if err.is_not_found() {
        code = StatusCode::NOT_FOUND;
        message = "NOT_FOUND".to_string();
    } else if let Some(_e) = err.find::<StateNotFound>() {
        code = StatusCode::NOT_FOUND;
        message = "STATE_NOT_FOUND".to_string();
    } else if let Some(NoURLForChainIdError) = err.find() {
        code = StatusCode::BAD_REQUEST;
        message = "CHAIN_ID_NOT_SUPPORTED".to_string();
    } else if let Some(_e) = err.find::<IncorrectChainIdError>() {
        code = StatusCode::BAD_REQUEST;
        message = "INCORRECT_CHAIN_ID".to_string();
    } else if let Some(_e) = err.find::<MultipleChainIdsError>() {
        code = StatusCode::BAD_REQUEST;
        message = "MULTIPLE_CHAIN_IDS".to_string();
    } else if let Some(_e) = err.find::<MultipleBlockNumbersError>() {
        code = StatusCode::BAD_REQUEST;
        message = "MULTIPLE_BLOCK_NUMBERS".to_string();
    } else if let Some(_e) = err.find::<InvalidBlockNumbersError>() {
        code = StatusCode::BAD_REQUEST;
        message = "INVALID_BLOCK_NUMBERS".to_string();
<<<<<<< HEAD
    } else if let Some(_e) = err.find::<OverrideError>() {
        code = StatusCode::INTERNAL_SERVER_ERROR;
        message = "OVERRIDE_ERROR".to_string();
=======
    } else if let Some(_e) = err.find::<InvalidIndexError>() {
        code = StatusCode::BAD_REQUEST;
        message = "INVALID_TRANSACTION_INDEX".to_string();
>>>>>>> 35c74601
    } else if let Some(_e) = err.find::<EvmError>() {
        if _e.0.to_string().contains("CallGasCostMoreThanGasLimit") {
            code = StatusCode::BAD_REQUEST;
            message = "OUT_OF_GAS".to_string();
        } else {
            code = StatusCode::INTERNAL_SERVER_ERROR;
            message = "EVM_ERROR".to_string();
        }
    } else if let Some(e) = err.find::<BodyDeserializeError>() {
        // This error happens if the body could not be deserialized correctly
        // We can use the cause to analyze the error and customize the error message
        dbg!(e);
        message = match e.source() {
            Some(cause) => format!("BAD REQUEST: {cause}"),
            None => "BAD_REQUEST".to_string(),
        };
        code = StatusCode::BAD_REQUEST;
    } else if let Some(_e) = err.find::<InvalidRpcError>() {
        code = StatusCode::BAD_REQUEST;
        message = "INVALID_RPC".to_string();
    } else if let Some(_e) = err.find::<RpcError>() {
        code = StatusCode::INTERNAL_SERVER_ERROR;
        message = "RPC_ERROR".to_string();
    } else if err.find::<warp::reject::MethodNotAllowed>().is_some() {
        // We can handle a specific error, here METHOD_NOT_ALLOWED,
        // and render it however we want
        code = StatusCode::METHOD_NOT_ALLOWED;
        message = "METHOD_NOT_ALLOWED".to_string();
    } else if err.find::<warp::reject::MissingHeader>().is_some() {
        code = StatusCode::UNAUTHORIZED;
        message = "UNAUTHORIZED".to_string();
    } else {
        // We should have expected this... Just log and say its a 500
        eprintln!("unhandled rejection: {err:?}");
        code = StatusCode::INTERNAL_SERVER_ERROR;
        message = "UNHANDLED_REJECTION".to_string();
    }

    let json = warp::reply::json(&ErrorMessage {
        code: code.as_u16(),
        message,
    });

    Ok(warp::reply::with_status(json, code))
}<|MERGE_RESOLUTION|>--- conflicted
+++ resolved
@@ -90,15 +90,12 @@
     } else if let Some(_e) = err.find::<InvalidBlockNumbersError>() {
         code = StatusCode::BAD_REQUEST;
         message = "INVALID_BLOCK_NUMBERS".to_string();
-<<<<<<< HEAD
     } else if let Some(_e) = err.find::<OverrideError>() {
         code = StatusCode::INTERNAL_SERVER_ERROR;
         message = "OVERRIDE_ERROR".to_string();
-=======
     } else if let Some(_e) = err.find::<InvalidIndexError>() {
         code = StatusCode::BAD_REQUEST;
         message = "INVALID_TRANSACTION_INDEX".to_string();
->>>>>>> 35c74601
     } else if let Some(_e) = err.find::<EvmError>() {
         if _e.0.to_string().contains("CallGasCostMoreThanGasLimit") {
             code = StatusCode::BAD_REQUEST;
